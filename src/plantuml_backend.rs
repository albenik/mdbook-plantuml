use std::env;
use std::fs;
use std::path::PathBuf;
use std::process::Command;

use failure::Error;
use plantumlconfig::PlantUMLConfig;
use uuid::Uuid;

pub trait PlantUMLBackend {
    /// Render a PlantUML string and return the diagram file path (as a String)
    /// for use in an anchor tag
    fn render_from_string(&self, s: &String) -> Result<String, Error>;
}

/// Create an instance of the PlantUMLBackend
/// For now only a PlantUMLShell instance is created, later server support will be added
pub fn create(cfg: &PlantUMLConfig, book_root: &PathBuf) -> Box<PlantUMLBackend> {
    let cmd = match &cfg.plantuml_cmd {
        Some(s) => s.clone(),
        None => {
            if cfg!(target_os = "windows") {
                String::from("java -jar plantuml.jar")
            } else {
                String::from("/usr/bin/plantuml")
            }
        }
    };

    let mut img_root = book_root.clone();
    img_root.push("img");

    fs::create_dir_all(&img_root).expect("Failed to create image output dir.");

    Box::new(PlantUMLShell {
        plantuml_cmd: cmd,
        img_root: img_root,
    })
}

/// A trait class for wrapping the actual rendering command
/// Only here to make unit testing the renderer possbile, this is cheating a
/// bit, but the other option is not testing it at all, or partially through
/// integration tests
trait CommandExecutor {
    fn execute(&self, args: &Vec<String>) -> Result<(), Error>;
}

struct RealCommandExecutor;

impl CommandExecutor for RealCommandExecutor {
    fn execute(&self, args: &Vec<String>) -> Result<(), Error> {
        let mut cmd = if cfg!(target_os = "windows") {
            let mut cmd = Command::new("cmd");
            cmd.arg("/C");
            cmd
        } else {
            let mut cmd = Command::new("sh");
            cmd.arg("-c");
            cmd
        };

        debug!("Executing '{}'", args.join(" "));
        debug!(
            "Working dir '{}'",
            env::current_dir().unwrap_or(PathBuf::from(".")).display()
        );

        let output = cmd
            // We're invoking through the shell, so call it like this:
            // ```sh -c "<args>"```
            // If not done this way sh -c will ignore all data after the first
            // argument (e.g. ```sh -c plantuml source.puml``` will become
            // ```sh -c plantuml```.
            .arg(args.join(" "))
            .output()
            .expect("Failed to start PlantUML application");

        if output.status.success() {
            info!("Successfully generated PlantUML diagrams.");
            debug!(
                "stdout: {}",
                String::from_utf8(output.stdout).unwrap_or(String::from(""))
            );
            debug!(
                "stderr: {}",
                String::from_utf8(output.stderr).unwrap_or(String::from(""))
            );
        } else {
            let msg = format!(
                "Failed to generate PlantUML diagrams, PlantUML exited with code {} ({}).",
                output.status.code().unwrap_or(-9999),
                String::from_utf8(output.stderr).unwrap_or(String::from(""))
            );
            bail!(msg);
        }

        Ok(())
    }
}

pub struct PlantUMLShell {
    plantuml_cmd: String,
    img_root: PathBuf,
}

/// Invokes PlantUML as a shell/cmd program.
impl PlantUMLShell {
    /// Get the command line for rendering the given source entry
    fn get_cmd_arguments(&self, file: &PathBuf, extension: &String) -> Result<Vec<String>, Error> {
        let mut args: Vec<String> = Vec::new();
        args.push(self.plantuml_cmd.clone());
        args.push(format!("-t{}", extension));
        args.push(String::from("-nometadata"));
        match file.to_str() {
            Some(s) => args.push(String::from(s)),
            None => {
                bail!("Failed to stringify temporary PlantUML file path.");
            }
        }

        Ok(args)
    }

    /// Create the source and image names with the appropriate extensions
    /// The file base names are a UUID to avoid collisions with exsisting
    /// files
    fn get_filenames(&self, extension: &String) -> (PathBuf, PathBuf) {
        let mut output_file = self.img_root.clone();
        output_file.push(Uuid::new_v4().to_string());
        output_file.set_extension(extension);

        let mut source_file = output_file.clone();
        source_file.set_extension("puml");

        (source_file, output_file)
    }

    fn render_from_string(
        &self,
        plantuml_code: &String,
        command_executor: &CommandExecutor,
    ) -> Result<String, Error> {
        let extension = get_extension(plantuml_code);
        let (source_file, output_file) = self.get_filenames(&extension);

        // Write diagram source file for rendering
        fs::write(source_file.as_path(), plantuml_code.as_str()).or_else(|e| {
            bail!("Failed to create temp file for inline diagram ({}).", e);
        })?;

        // Render the diagram, PlantUML will create a file with the same base
        // name, and the image extension
        let args = self.get_cmd_arguments(&source_file, &extension)?;
        command_executor.execute(&args).or_else(|e| {
            bail!("Failed to render inline diagram ({}).", e);
        })?;

        if !output_file.exists() {
            bail!(
                "PlantUML did not generate an image, did you forget the @startuml, @enduml block?"
            );
        }

<<<<<<< HEAD
        // On windows the path contains backslashes, an URL uses forward slashes
        Ok(output_file.to_str().unwrap().replace("\\", "/"))
    }
}

impl PlantUMLBackend for PlantUMLShell {
    fn render_from_string(&self, plantuml_code: &String) -> Result<String, Error> {
        let executor = RealCommandExecutor {};
        self.render_from_string(plantuml_code, &executor)
=======
        // Cannot use PathBuf here, because on windows this would include back
        // slashes instead of forward slashes as the separator.
        Ok(format!(
            "/img/{}",
            output_file.file_name().unwrap().to_str().unwrap()
        ))
>>>>>>> d639959d
    }
}

fn get_extension(plantuml_code: &String) -> String {
    if plantuml_code.contains("@startditaa") {
        String::from("png")
    } else {
        String::from("svg")
    }
}

#[cfg(test)]
mod tests {
    use super::*;
    use failure::err_msg;
    use pretty_assertions::assert_eq;
    use tempfile::tempdir;

    struct FakeCommandExecutor {
        error: bool,
        create_file: bool,
    }

    impl CommandExecutor for FakeCommandExecutor {
        fn execute(&self, args: &Vec<String>) -> Result<(), Error> {
            if self.error {
                Err(err_msg("Whoops"))
            } else {
                // Last argument is file name
                if self.create_file {
                    let mut filename = PathBuf::from(args.last().unwrap());
                    let source = &fs::read(filename.clone())?;

                    //Simply copy the contents of source to the output file
                    filename.set_extension("svg");
                    fs::write(filename.as_path(), source)?;
                }
                Ok(())
            }
        }
    }

    #[test]
    fn shell_command_line_arguments() {
        let shell = PlantUMLShell {
            plantuml_cmd: String::from("plantumlcmd"),
            img_root: PathBuf::from(""),
        };
        let file = PathBuf::from("froboz.puml");
        assert_eq!(
            vec![
                String::from("plantumlcmd"),
                String::from("-tsome_supported_extension"),
                String::from("-nometadata"),
                String::from("froboz.puml")
            ],
            shell
                .get_cmd_arguments(&file, &String::from("some_supported_extension"))
                .unwrap()
        );
    }

    #[test]
    fn command_failure() {
        let output_dir = tempdir().unwrap();
        let shell = PlantUMLShell {
            plantuml_cmd: String::from(""),
            img_root: output_dir.into_path(),
        };

        let executor = FakeCommandExecutor {
            error: true,
            create_file: false,
        };
        match shell.render_from_string(&String::from("@startuml\nA--|>B\n@enduml"), &executor) {
            Ok(_svg) => assert!(false, "Expected the command to fail"),
            Err(e) => assert!(
                e.to_string().contains("Failed to render inline diagram"),
                "Wrong error returned"
            ),
        };
    }

    #[test]
    fn no_image_file_created() {
        let output_dir = tempdir().unwrap();
        let shell = PlantUMLShell {
            plantuml_cmd: String::from(""),
            img_root: output_dir.into_path(),
        };

        let executor = FakeCommandExecutor {
            error: false,
            create_file: false,
        };
        match shell.render_from_string(&String::from("@startuml\nA--|>B\n@enduml"), &executor) {
            Ok(_svg) => assert!(false, "Expected the command to fail"),
            Err(e) => assert!(
                e.to_string().contains("PlantUML did not generate an image"),
                "Wrong error returned"
            ),
        };
    }

    #[test]
    fn returns_image_file_path_on_success() {
        let output_dir = tempdir().unwrap();
        let shell = PlantUMLShell {
            plantuml_cmd: String::from(""),
            img_root: output_dir.into_path(),
        };

        let executor = FakeCommandExecutor {
            error: false,
            create_file: true,
        };
        let source = String::from("@startuml\nA--|>B\n@enduml");
        match shell.render_from_string(&source, &executor) {
            Ok(filename) => {
                let raw_source = fs::read(filename).unwrap();
                let copied_source = String::from_utf8_lossy(&raw_source);
                assert_eq!(source, copied_source)
            }
            Err(e) => assert!(false, e.to_string()),
        };
    }
}<|MERGE_RESOLUTION|>--- conflicted
+++ resolved
@@ -162,8 +162,6 @@
             );
         }
 
-<<<<<<< HEAD
-        // On windows the path contains backslashes, an URL uses forward slashes
         Ok(output_file.to_str().unwrap().replace("\\", "/"))
     }
 }
@@ -172,14 +170,6 @@
     fn render_from_string(&self, plantuml_code: &String) -> Result<String, Error> {
         let executor = RealCommandExecutor {};
         self.render_from_string(plantuml_code, &executor)
-=======
-        // Cannot use PathBuf here, because on windows this would include back
-        // slashes instead of forward slashes as the separator.
-        Ok(format!(
-            "/img/{}",
-            output_file.file_name().unwrap().to_str().unwrap()
-        ))
->>>>>>> d639959d
     }
 }
 
