use cache::Cache;
use failure::Error;
use plantuml_backend::{get_extension, get_image_filename, PlantUMLBackend};
#[cfg(any(feature = "plantuml-ssl-server", feature="plantuml-server"))]
use plantuml_server_backend::PlantUMLServer;
use plantuml_shell_backend::PlantUMLShell;
use plantumlconfig::PlantUMLConfig;
#[cfg(any(feature = "plantuml-ssl-server", feature="plantuml-server"))]
use reqwest::Url;
use std::cell::RefCell;
use std::fs;
use std::path::PathBuf;

/// Create an instance of the PlantUMLBackend
/// # Arguments
/// * `img_root` - The path to the directory where to store the images
/// * `cfg` - The configuration options
pub fn create(
    cfg: &PlantUMLConfig,
    img_root: &PathBuf,
    book_dir: &PathBuf,
) -> Box<dyn PlantUMLBackend> {
    let cmd = match &cfg.plantuml_cmd {
        Some(s) => s.clone(),
        None => {
            if cfg!(target_os = "windows") {
                String::from("java -jar plantuml.jar")
            } else {
                String::from("/usr/bin/plantuml")
            }
        }
    };

    //Always create the image output dir
    fs::create_dir_all(&img_root).expect("Failed to create image output dir.");

<<<<<<< HEAD
    let mut backend: Box<dyn PlantUMLBackend>;
    if let Ok(server_url) = Url::parse(&cmd) {
        backend = Box::new(PlantUMLServer::new(server_url, img_root.clone()));
    } else {
        backend = Box::new(PlantUMLShell::new(cmd, img_root.clone()));
    }

=======
    let mut backend = create_backend(&cmd, &img_root);
>>>>>>> 8650a891
    if cfg.enable_cache.unwrap_or(false) {
        let cache_dir = {
            if let Some(c) = &cfg.cache_dir {
                PathBuf::from(c)
            } else {
                book_dir.join(".plantuml-cache")
            }
        };

        match Cache::new(&cache_dir, cfg.clean_cache.unwrap_or(true)) {
            Ok(cache) => {
                backend = Box::new(CachingBackendDecorator {
                    cache: RefCell::new(cache),
                    img_root: img_root.clone(),
                    real_backend: backend,
                });
            }
            Err(e) => {
                eprintln!("Failed to instantiate cache ({}), cache is disabled!", e);
            }
        };
    }

    backend
}

#[cfg(any(feature = "plantuml-ssl-server",feature = "plantuml-server"))]
fn create_backend(cmd: &String, img_root: &PathBuf) -> Box <dyn PlantUMLBackend> {
    if let Ok(server_url) = Url::parse(cmd) {
        Box::new(PlantUMLServer::new(server_url, img_root.clone()))
    } else {
        Box::new(PlantUMLShell::new(cmd.clone(), img_root.clone()))
    }
}

#[cfg(not(any(feature = "plantuml-ssl-server",feature = "plantuml-server")))]
fn create_backend(cmd: &String, img_root: &PathBuf) -> Box <dyn PlantUMLBackend> {
    Box::new(PlantUMLShell::new(cmd.clone(), img_root.clone()))
}

/// A backend that tries to load a cached image first and calls the real PlantUML
/// backend when that fails.
struct CachingBackendDecorator {
    /// The image cache
    cache: RefCell<Cache>,
    /// The path where to save the images to
    img_root: PathBuf,
    /// The fallback backend to use when a cache entry is not found
    real_backend: Box<dyn PlantUMLBackend>,
}

impl CachingBackendDecorator {
    fn render_from_string(&self, plantuml_code: &String) -> Result<PathBuf, Error> {
        if let Some(cached_image_path) = self.cache.borrow().get_entry(plantuml_code) {
            let extension = get_extension(plantuml_code);
            let filename = get_image_filename(&self.img_root, &extension);
            match fs::copy(&cached_image_path, &filename) {
                Ok(_) => {
                    return Ok(filename);
                }
                Err(e) => {
                    bail!(
                        "Failed to copy cached image '{}' to '{}' ({})",
                        cached_image_path.to_string_lossy(),
                        filename.to_string_lossy(),
                        e
                    );
                }
            };
        }

        match self.real_backend.render_from_string(plantuml_code) {
            Ok(img_file_path) => {
                self.cache
                    .borrow_mut()
                    .add_entry(plantuml_code, &img_file_path);
                return Ok(img_file_path);
            }
            Err(e) => {
                return Err(e);
            }
        }
    }
}

impl PlantUMLBackend for CachingBackendDecorator {
    fn render_from_string(&self, plantuml_code: &String) -> Result<PathBuf, Error> {
        CachingBackendDecorator::render_from_string(self, plantuml_code)
    }
}<|MERGE_RESOLUTION|>--- conflicted
+++ resolved
@@ -34,17 +34,7 @@
     //Always create the image output dir
     fs::create_dir_all(&img_root).expect("Failed to create image output dir.");
 
-<<<<<<< HEAD
-    let mut backend: Box<dyn PlantUMLBackend>;
-    if let Ok(server_url) = Url::parse(&cmd) {
-        backend = Box::new(PlantUMLServer::new(server_url, img_root.clone()));
-    } else {
-        backend = Box::new(PlantUMLShell::new(cmd, img_root.clone()));
-    }
-
-=======
     let mut backend = create_backend(&cmd, &img_root);
->>>>>>> 8650a891
     if cfg.enable_cache.unwrap_or(false) {
         let cache_dir = {
             if let Some(c) = &cfg.cache_dir {
