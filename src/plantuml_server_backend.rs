use base64_plantuml::Base64PlantUML;
use deflate::deflate_bytes;
use failure::Error;
use plantuml_backend::PlantUMLBackend;
use reqwest;
use reqwest::Url;
use std::fs;
use std::io::prelude::*;
use std::path::PathBuf;
use util::get_extension;

/// Helper trait for unit testing purposes (allow testing without a live server)
trait ImageDownloader {
    fn download_image(&self, request_url: &Url) -> Result<Vec<u8>, Error>;
}

struct RealImageDownloader;

impl ImageDownloader for RealImageDownloader {
    /// Download the image at the given URL, return the response body as a
    /// Vec<u8>
    fn download_image(&self, request_url: &Url) -> Result<Vec<u8>, Error> {
        let mut image_buf: Vec<u8> = vec![];
        reqwest::get(request_url.clone())
            .and_then(|mut response| response.copy_to(&mut image_buf))
            .and_then(|_| Ok(image_buf))
            .or_else(|e| bail!(format!("Failed to generate diagram ({})", e)))
    }
}

pub struct PlantUMLServer {
    server_url: Url,
}

impl PlantUMLServer {
<<<<<<< HEAD
    pub fn new(server_url: Url, img_root: PathBuf) -> PlantUMLServer {
        // Make sure the server_url path ends with a / so Url::join works as expected later.
        let path = server_url.path();
        let server_url = if path.ends_with("/") { server_url } else {
            let mut repath = server_url.clone();
            repath.set_path(format!("{}/", path).as_str());
            repath
        };

=======
    pub fn new(server_url: Url) -> PlantUMLServer {
>>>>>>> b9c9cd14
        PlantUMLServer {
            server_url: server_url,
        }
    }

    /// Format the PlantUML server URL using the encoded diagram and extension
    fn get_url(&self, extension: &String, encoded_diagram: &String) -> Result<Url, Error> {
        let path = format!("{}/{}", extension, encoded_diagram);
        match self.server_url.join(path.as_str()) {
            Ok(url) => Ok(url),
            Err(e) => bail!(format!(
                "Error constructing PlantUML server URL from '{}' and '{}' ({})",
                self.server_url.as_str(), path, e
            )),
        }
    }

    /// Save the downloaded image to a file
    fn save_downloaded_image(
        &self,
        image_buffer: &Vec<u8>,
        file_path: &PathBuf,
    ) -> Result<(), Error> {
        let mut output_file = fs::File::create(&file_path)?;
        output_file.write_all(&image_buffer)?;

        Ok(())
    }

    /// The business end of this struct, generate the image using the server and
    /// return the relative image URL.
    fn render_string(
        &self,
        plantuml_code: &String,
        output_file: &PathBuf,
        downloader: &dyn ImageDownloader,
    ) -> Result<(), Error> {
        let encoded = encode_diagram_source(plantuml_code);
        let request_url = self.get_url(&get_extension(&output_file), &encoded)?;
        let image_buffer = downloader.download_image(&request_url)?;
        self.save_downloaded_image(&image_buffer, &output_file)?;

        Ok(())
    }
}

/// Compress and encode the image source, return the encoed Base64-ish string
fn encode_diagram_source(plantuml_code: &String) -> String {
    let compressed = deflate_bytes(&plantuml_code.as_bytes());
    let base64_compressed = Base64PlantUML::encode(&compressed);

    base64_compressed
}

impl PlantUMLBackend for PlantUMLServer {
    fn render_from_string(
        &self,
        plantuml_code: &String,
        output_file: &PathBuf,
    ) -> Result<(), Error> {
        let downloader = RealImageDownloader {};
        self.render_string(plantuml_code, output_file, &downloader)
    }
}

#[cfg(test)]
mod tests {
    use super::*;
    use pretty_assertions::assert_eq;
    use simulacrum::*;
    use tempfile::tempdir;
    use util::join_path;

    #[test]
    fn test_get_url() {
        let srv = PlantUMLServer::new(Url::parse("http://froboz:1234/plantuml").unwrap());

        assert_eq!(
            Url::parse("http://froboz:1234/plantuml/ext/plantuml_encoded_string").unwrap(),
            srv.get_url(
                &String::from("ext"),
                &String::from("plantuml_encoded_string")
            )
            .unwrap()
        );

        // I cannot manage Url::parse to fail using the ext and encoded data
        // parts :-(. It automatically encodes the invalid characters in the url
        // when parsing. So no test for the error case.
    }

    #[test]
    fn test_get_url_no_path() {
        let srv = PlantUMLServer::new(
            Url::parse("http://froboz:1234").unwrap(),
            PathBuf::from(""),
        );

        assert_eq!(
            Url::parse("http://froboz:1234/ext/plantuml_encoded_string").unwrap(),
            srv.get_url(
                &String::from("ext"),
                &String::from("plantuml_encoded_string")
            )
            .unwrap()
        );
    }

    #[test]
    fn test_encode_diagram_source() {
        assert_eq!(
            String::from("SrRGrQsnKt010000"),
            encode_diagram_source(&String::from("C --|> D"))
        )
    }

    #[test]
    fn test_save_downloaded_image() {
        let tmp_dir = tempdir().unwrap();
        let srv = PlantUMLServer::new(Url::parse("http://froboz").unwrap());

        let data: Vec<u8> = b"totemizer".iter().cloned().collect();
        let img_path = join_path(tmp_dir.path().to_path_buf(), "somefile.ext");
        srv.save_downloaded_image(&data, &img_path).unwrap();

        let raw_source = fs::read(img_path).unwrap();
        assert_eq!("totemizer", String::from_utf8_lossy(&raw_source));
    }

    create_mock! {
        impl ImageDownloader for ImageDownloaderMock (self) {
            expect_download_image("download_image"):
                fn download_image(&self, request_url: &Url) -> Result<Vec<u8>, Error>;
        }
    }

    #[test]
    fn test_render_string() {
        let tmp_dir = tempdir().unwrap();
        let output_path = tmp_dir.into_path();
        let srv = PlantUMLServer::new(Url::parse("http://froboz").unwrap());
        let output_file = join_path(output_path, "foobar.svg");

        let mut mock_downloader = ImageDownloaderMock::new();
        mock_downloader
            .expect_download_image()
            .called_once()
            .with(deref(Url::parse("http://froboz/svg/SrRGrQsnKt010000").unwrap()))
            .returning(|_| Ok(b"the rendered image".iter().cloned().collect()));

        srv.render_string(&String::from("C --|> D"), &output_file, &mock_downloader)
            .unwrap();

        let raw_source = fs::read(output_file).unwrap();
        assert_eq!("the rendered image", String::from_utf8_lossy(&raw_source));
    }
}<|MERGE_RESOLUTION|>--- conflicted
+++ resolved
@@ -33,7 +33,6 @@
 }
 
 impl PlantUMLServer {
-<<<<<<< HEAD
     pub fn new(server_url: Url, img_root: PathBuf) -> PlantUMLServer {
         // Make sure the server_url path ends with a / so Url::join works as expected later.
         let path = server_url.path();
@@ -42,10 +41,7 @@
             repath.set_path(format!("{}/", path).as_str());
             repath
         };
-
-=======
-    pub fn new(server_url: Url) -> PlantUMLServer {
->>>>>>> b9c9cd14
+        
         PlantUMLServer {
             server_url: server_url,
         }
